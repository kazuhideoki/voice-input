//! パフォーマンステスト
//! メモリモードとファイルモードの性能比較を行います。
//!
//! ## 実行前要件
//! 1. OpenAI APIキーの設定:
//!    ```bash
//!    export OPENAI_API_KEY="your_api_key_here"
//!    ```
//! 2. 音声入力デバイスが利用可能であること
//!    ```bash
//!    cargo run --bin voice_inputd &
//!    cargo run --bin voice_input -- --list-devices
//!    pkill voice_inputd
//!    ```
//!
//! ## 実行方法
//! ```bash
//! # 環境変数を設定してからテスト実行
//! export OPENAI_API_KEY="your_api_key_here"
//! cargo test --test performance_test -- --ignored --nocapture
//! ```

use std::env;
use std::error::Error;
use std::thread;
use std::time::{Duration, Instant};
use voice_input::domain::recorder::Recorder;
use voice_input::infrastructure::audio::cpal_backend::CpalAudioBackend;
use voice_input::infrastructure::external::openai::OpenAiClient;

#[derive(Debug)]
struct PerformanceMetrics {
    recording_time: Duration,
    transcription_time: Duration,
    total_time: Duration,
    #[allow(dead_code)]
    memory_usage_mb: f64,
    #[allow(dead_code)]
    mode: String,
}

/// 現在のメモリ使用量を取得（簡易実装）
fn get_current_memory_usage_mb() -> f64 {
    // macOSでは正確なメモリ使用量の取得は困難なため、ダミー値を返す
    // 実際の実装では、システムコールやプロセス情報を使用
    0.0
}

/// パフォーマンスを測定
async fn measure_performance(use_legacy: bool) -> Result<PerformanceMetrics, Box<dyn Error>> {
    // 環境変数設定
    unsafe {
        if use_legacy {
            env::set_var("LEGACY_TMP_WAV_FILE", "true");
        } else {
            env::remove_var("LEGACY_TMP_WAV_FILE");
        }
    }

    let start = Instant::now();

    // 録音開始
    let backend = CpalAudioBackend::default();
    let mut recorder = Recorder::new(backend);
    recorder.start()?;

    // 5秒間録音
    thread::sleep(Duration::from_secs(5));

    let recording_end = Instant::now();
    let audio_data = recorder.stop_raw()?;

    // OpenAI API呼び出し
    let client = OpenAiClient::new()?;
    let transcription_start = Instant::now();
    let _result = client
        .transcribe_audio(
            voice_input::infrastructure::audio::cpal_backend::AudioData::Memory(audio_data),
        )
        .await?;

    let total_end = Instant::now();

    Ok(PerformanceMetrics {
        recording_time: recording_end - start,
        transcription_time: total_end - transcription_start,
        total_time: total_end - start,
        memory_usage_mb: get_current_memory_usage_mb(),
        mode: if use_legacy {
            "File".to_string()
        } else {
            "Memory".to_string()
        },
    })
}

/// 結果を表形式で出力
fn print_results(memory_metrics: &PerformanceMetrics, file_metrics: &PerformanceMetrics) {
    println!("\n🎯 Performance Comparison Results");
    println!("═══════════════════════════════════════════════════════════════");
    println!(
        "{:<20} │ {:>15} │ {:>15} │ {:>10}",
        "Metric", "Memory Mode", "File Mode", "Difference"
    );
    println!("───────────────────────────────────────────────────────────────");

    // 録音時間
    println!(
        "{:<20} │ {:>13.2}ms │ {:>13.2}ms │ {:>8.2}ms",
        "Recording Time",
        memory_metrics.recording_time.as_millis(),
        file_metrics.recording_time.as_millis(),
        memory_metrics.recording_time.as_millis() as f64
            - file_metrics.recording_time.as_millis() as f64
    );

    // 転写時間
    println!(
        "{:<20} │ {:>13.2}ms │ {:>13.2}ms │ {:>8.2}ms",
        "Transcription Time",
        memory_metrics.transcription_time.as_millis(),
        file_metrics.transcription_time.as_millis(),
        memory_metrics.transcription_time.as_millis() as f64
            - file_metrics.transcription_time.as_millis() as f64
    );

    // 合計時間
    println!(
        "{:<20} │ {:>13.2}ms │ {:>13.2}ms │ {:>8.2}ms",
        "Total Time",
        memory_metrics.total_time.as_millis(),
        file_metrics.total_time.as_millis(),
        memory_metrics.total_time.as_millis() as f64 - file_metrics.total_time.as_millis() as f64
    );

    println!("═══════════════════════════════════════════════════════════════");

    // パフォーマンス改善率
    let improvement = ((file_metrics.total_time.as_millis() as f64
        - memory_metrics.total_time.as_millis() as f64)
        / file_metrics.total_time.as_millis() as f64)
        * 100.0;

    if improvement > 0.0 {
        println!(
            "\n✅ Performance Improvement: {:.1}% faster in Memory mode",
            improvement
        );
    } else {
        println!(
            "\n⚠️  Performance Degradation: {:.1}% slower in Memory mode",
            -improvement
        );
    }
}

#[tokio::test]
#[ignore]
async fn test_performance_comparison() {
    // OpenAI APIキーが設定されているか確認
    if env::var("OPENAI_API_KEY").is_err() {
        eprintln!("⚠️  OPENAI_API_KEY not set. Skipping performance test.");
        return;
    }

    println!("🚀 Starting performance comparison test...");
    println!("This test will record 5 seconds of audio in each mode.\n");

    // メモリモードでの測定
    println!("📊 Testing Memory mode...");
    let memory_metrics = match measure_performance(false).await {
        Ok(metrics) => metrics,
        Err(e) => {
            eprintln!("❌ Memory mode test failed: {}", e);
            return;
        }
    };

    // 少し待機
    thread::sleep(Duration::from_secs(2));

    // ファイルモードでの測定
    println!("📊 Testing File mode...");
    let file_metrics = match measure_performance(true).await {
        Ok(metrics) => metrics,
        Err(e) => {
            eprintln!("❌ File mode test failed: {}", e);
            return;
        }
    };

    // 結果を表示
    print_results(&memory_metrics, &file_metrics);
}

#[tokio::test]
#[ignore]
async fn test_memory_usage() {
    println!("\n🧪 Memory Usage Test");
    println!("Testing memory consumption with longer recording...\n");

    // 30秒録音でのメモリ使用量を確認
    unsafe {
        env::remove_var("LEGACY_TMP_WAV_FILE");
    }

    let backend = CpalAudioBackend::default();

    let mut recorder = Recorder::new(backend);

    println!("🎙️  Recording for 30 seconds...");
    if let Err(e) = recorder.start() {
        eprintln!("❌ Failed to start recording: {}", e);
        return;
    }

    // 30秒録音
    thread::sleep(Duration::from_secs(30));

    match recorder.stop_raw() {
<<<<<<< HEAD
        Ok(data) => {
            let size_mb = data.len() as f64 / (1024.0 * 1024.0);
            println!("✅ Recorded WAV size: {:.2} MB", size_mb);

            let expected_mb = 48000.0 * 2.0 * 2.0 * 30.0 / (1024.0 * 1024.0);
            println!("📐 Expected size (theoretical): {:.2} MB", expected_mb);
            println!(
                "📊 Actual vs Expected: {:.1}%",
                (size_mb / expected_mb) * 100.0
            );
=======
        Ok(audio_data) => {
            match audio_data {
                voice_input::infrastructure::audio::cpal_backend::AudioData::Memory(data) => {
                    let size_mb = data.len() as f64 / (1024.0 * 1024.0);
                    println!("✅ Memory mode - WAV data size: {:.2} MB", size_mb);

                    // 理論値との比較
                    // 48kHz * 2ch * 2bytes * 30sec = 5.76MB
                    let expected_mb = 48000.0 * 2.0 * 2.0 * 30.0 / (1024.0 * 1024.0);
                    println!("📐 Expected size (theoretical): {:.2} MB", expected_mb);
                    println!(
                        "📊 Actual vs Expected: {:.1}%",
                        (size_mb / expected_mb) * 100.0
                    );
                }
            }
>>>>>>> d34c72d8
        }
        Err(e) => {
            eprintln!("❌ Failed to stop recording: {}", e);
        }
    }
}<|MERGE_RESOLUTION|>--- conflicted
+++ resolved
@@ -73,11 +73,7 @@
     // OpenAI API呼び出し
     let client = OpenAiClient::new()?;
     let transcription_start = Instant::now();
-    let _result = client
-        .transcribe_audio(
-            voice_input::infrastructure::audio::cpal_backend::AudioData::Memory(audio_data),
-        )
-        .await?;
+    let _result = client.transcribe_audio(audio_data).await?;
 
     let total_end = Instant::now();
 
@@ -218,7 +214,6 @@
     thread::sleep(Duration::from_secs(30));
 
     match recorder.stop_raw() {
-<<<<<<< HEAD
         Ok(data) => {
             let size_mb = data.len() as f64 / (1024.0 * 1024.0);
             println!("✅ Recorded WAV size: {:.2} MB", size_mb);
@@ -229,24 +224,6 @@
                 "📊 Actual vs Expected: {:.1}%",
                 (size_mb / expected_mb) * 100.0
             );
-=======
-        Ok(audio_data) => {
-            match audio_data {
-                voice_input::infrastructure::audio::cpal_backend::AudioData::Memory(data) => {
-                    let size_mb = data.len() as f64 / (1024.0 * 1024.0);
-                    println!("✅ Memory mode - WAV data size: {:.2} MB", size_mb);
-
-                    // 理論値との比較
-                    // 48kHz * 2ch * 2bytes * 30sec = 5.76MB
-                    let expected_mb = 48000.0 * 2.0 * 2.0 * 30.0 / (1024.0 * 1024.0);
-                    println!("📐 Expected size (theoretical): {:.2} MB", expected_mb);
-                    println!(
-                        "📊 Actual vs Expected: {:.1}%",
-                        (size_mb / expected_mb) * 100.0
-                    );
-                }
-            }
->>>>>>> d34c72d8
         }
         Err(e) => {
             eprintln!("❌ Failed to stop recording: {}", e);
