--- conflicted
+++ resolved
@@ -1,15 +1,8 @@
 pub mod domain;
 pub mod infrastructure;
-<<<<<<< HEAD
 pub mod utils {
-    pub mod detach;
     pub mod env;
 }
 
 pub mod ipc;
-pub use utils::detach::spawn_detached;
-pub use utils::env::load_env;
-=======
-
-pub mod ipc;
->>>>>>> 93db63de
+pub use utils::env::load_env;